/*
 * Copyright (c) 2005-2007 Atheme Development Group
 * Rights to this code are as documented in doc/LICENSE.
 *
 * This file contains code for the NickServ RELEASE/ENFORCE functions.
 *
 * This does nickserv enforcement on registered nicks if the ENFORCE option
 * has been enabled. Users who do not identify within 30-60 seconds have
 * their nick changed to <guest prefix><num>.
 * If the ircd or protocol module do not support forced nick changes,
 * they are killed instead.
 * Enforcement of the nick uses holdnick_sts() style enforcers if supported
 * by the ircd, otherwise clients.
 */

#include "atheme.h"

struct enforce_timeout
{
	char nick[NICKLEN + 1];
	char host[HOSTLEN + 1];
	time_t timelimit;
	mowgli_node_t node;
};

static mowgli_heap_t *enforce_timeout_heap = NULL;
static mowgli_eventloop_timer_t *enforce_timeout_check_timer = NULL;
static mowgli_eventloop_timer_t *enforce_remove_enforcers_timer = NULL;

static mowgli_list_t enforce_list;
static time_t enforce_next;

mowgli_patricia_t **ns_set_cmdtree;

// logs a released nickname out
static bool
log_enforce_victim_out(struct user *u, struct myuser *mu)
{
	struct mynick *mn;
	mowgli_node_t *n, *tn;

	return_val_if_fail(u != NULL, false);

	if (u->myuser == NULL || u->myuser != mu)
		return false;

	u->myuser->lastlogin = CURRTIME;

	if ((mn = mynick_find(u->nick)) != NULL)
		mn->lastseen = CURRTIME;

	if (!ircd_logout_or_kill(u, entity(u->myuser)->name))
	{
		MOWGLI_ITER_FOREACH_SAFE(n, tn, u->myuser->logins.head)
		{
			if (n->data == u)
			{
				mowgli_node_delete(n, &u->myuser->logins);
				mowgli_node_free(n);
				break;
			}
		}

		u->myuser = NULL;
		return false;
	}

	return true;
}

// sends an FNC for the given user
static void
guest_nickname(struct user *u)
{
	char gnick[NICKLEN + 1];
	int tries;

	/* Generate a new guest nickname and check if it already exists
	 * This will try to generate a new nickname 30 different times
	 * if nicks are in use. If it runs into 30 nicks in use, maybe
	 * you shouldn't use this module. */
	for (tries = 0; tries < 30; tries++)
	{
		snprintf(gnick, sizeof gnick, "%s%d", nicksvs.enforce_prefix, arc4random()%100000);

		if (!user_find_named(gnick))
			break;
	}
	fnc_sts(nicksvs.me->me, u, gnick, FNC_FORCE);
}

void
enforce_timeout_check(void *arg)
{
	mowgli_node_t *n, *tn;
	struct enforce_timeout *timeout;
	struct user *u;
	struct mynick *mn;
	bool valid;

	enforce_next = 0;
	MOWGLI_ITER_FOREACH_SAFE(n, tn, enforce_list.head)
	{
		timeout = n->data;
		if (timeout->timelimit > CURRTIME)
		{
			enforce_next = timeout->timelimit;
			enforce_timeout_check_timer = mowgli_timer_add_once(base_eventloop, "enforce_timeout_check", enforce_timeout_check, NULL, enforce_next - CURRTIME);
			break; // assume sorted list
		}
		u = user_find_named(timeout->nick);
		mn = mynick_find(timeout->nick);
		valid = u != NULL && mn != NULL && (!strcmp(u->host, timeout->host) || !strcmp(u->vhost, timeout->host));
		mowgli_node_delete(&timeout->node, &enforce_list);
		mowgli_heap_free(enforce_timeout_heap, timeout);
		if (!valid)
			continue;
		if (is_internal_client(u))
			continue;
		if (u->myuser == mn->owner)
			continue;
		if (myuser_access_verify(u, mn->owner))
			continue;
		if (!metadata_find(mn->owner, "private:doenforce"))
			continue;

		notice(nicksvs.nick, u->nick, "You failed to identify in time for the nickname %s", mn->nick);
		guest_nickname(u);
		if (ircd->flags & IRCD_HOLDNICK)
			holdnick_sts(nicksvs.me->me, u->flags & UF_WASENFORCED ? 3600 : 30, u->nick, mn->owner);
		else
			u->flags |= UF_DOENFORCE;
		u->flags |= UF_WASENFORCED;
	}
}

static void
check_enforce(hook_nick_enforce_t *hdata)
{
	struct enforce_timeout *timeout, *timeout2;
	mowgli_node_t *n;
	struct metadata *md;

	// nick is a service, ignore it
	if (is_internal_client(hdata->u))
		return;

	if (!metadata_find(hdata->mn->owner, "private:doenforce"))
		return;
	// check if this nick has been used recently enough
	if (nicksvs.enforce_expiry > 0 &&
			!(hdata->mn->owner->flags & MU_HOLD) &&
			(unsigned int)(CURRTIME - hdata->mn->lastseen) > nicksvs.enforce_expiry)
		return;

	// check if it's already in enforce_list
	timeout = NULL;
#ifdef SHOW_CORRECT_TIMEOUT_BUT_BE_SLOW
	/* don't do this now, it's O(n^2) in the number of users using
	 * a nick without access at a time */
	MOWGLI_ITER_FOREACH(n, enforce_list.head)
	{
		timeout2 = n->data;
		if (!irccasecmp(hdata->mn->nick, timeout2->nick) && (!strcmp(hdata->u->host, timeout2->host) || !strcmp(hdata->u->vhost, timeout2->host)))
		{
			timeout = timeout2;
			break;
		}
	}
#endif

	if (timeout == NULL)
	{
		timeout = mowgli_heap_alloc(enforce_timeout_heap);
		mowgli_strlcpy(timeout->nick, hdata->mn->nick, sizeof timeout->nick);
		mowgli_strlcpy(timeout->host, hdata->u->host, sizeof timeout->host);

		if (!metadata_find(hdata->mn->owner, "private:enforcetime"))
			timeout->timelimit = CURRTIME + nicksvs.enforce_delay;
		else
		{
			md = metadata_find(hdata->mn->owner, "private:enforcetime");
			int enforcetime = atoi(md->value);
			timeout->timelimit = CURRTIME + enforcetime;
		}

		// insert in sorted order
		MOWGLI_ITER_FOREACH_PREV(n, enforce_list.tail)
		{
			timeout2 = n->data;
			if (timeout2->timelimit <= timeout->timelimit)
				break;
		}
		if (n == NULL)
			mowgli_node_add_head(timeout, &timeout->node, &enforce_list);
		else if (n->next == NULL)
			mowgli_node_add(timeout, &timeout->node, &enforce_list);
		else
			mowgli_node_add_before(timeout, &timeout->node, &enforce_list, n->next);

		if (enforce_next == 0 || enforce_next > timeout->timelimit)
		{
			if (enforce_next != 0)
				mowgli_timer_destroy(base_eventloop, enforce_timeout_check_timer);
			enforce_next = timeout->timelimit;
			enforce_timeout_check_timer = mowgli_timer_add_once(base_eventloop, "enforce_timeout_check", enforce_timeout_check, NULL, enforce_next - CURRTIME);
		}
	}

	notice(nicksvs.nick, hdata->u->nick, "You have %d seconds to identify to your nickname before it is changed.", (int)(timeout->timelimit - CURRTIME));
}

static void
check_enforce_all(struct myuser *mu)
{
	mowgli_node_t *n;
	struct mynick *mn;
	struct user *u;

	MOWGLI_ITER_FOREACH(n, mu->nicks.head)
	{
		mn = n->data;
		u = user_find(mn->nick);
		if (u != NULL && u->myuser != mn->owner &&
				!myuser_access_verify(u, mn->owner))
			check_enforce(&(hook_nick_enforce_t){ .u = u, .mn = mn });
	}
}

static void
ns_cmd_set_enforce(struct sourceinfo *si, int parc, char *parv[])
{
	char *setting = parv[0];

	if (!setting)
	{
		command_fail(si, fault_needmoreparams, STR_INSUFFICIENT_PARAMS, "ENFORCE");
		command_fail(si, fault_needmoreparams, _("Syntax: SET ENFORCE ON|OFF"));
		return;
	}

	if (strcasecmp(setting, "ON") == 0)
	{
		if (metadata_find(si->smu, "private:doenforce"))
		{
			command_fail(si, fault_nochange, _("The \2%s\2 flag is already set for account \2%s\2."), "ENFORCE", entity(si->smu)->name);
		}
		else
		{
			logcommand(si, CMDLOG_SET, "SET:ENFORCE:ON");
			metadata_add(si->smu, "private:doenforce", "1");
			command_success_nodata(si, _("The \2%s\2 flag has been set for account \2%s\2."), "ENFORCE", entity(si->smu)->name);
			check_enforce_all(si->smu);
		}
	}
	else if (strcasecmp(setting, "OFF") == 0)
	{
		if (metadata_find(si->smu, "private:doenforce"))
		{
			logcommand(si, CMDLOG_SET, "SET:ENFORCE:OFF");
			metadata_delete(si->smu, "private:doenforce");
			command_success_nodata(si, _("The \2%s\2 flag has been removed for account \2%s\2."), "ENFORCE", entity(si->smu)->name);
		}
		else
		{
			command_fail(si, fault_nochange, _("The \2%s\2 flag is not set for account \2%s\2."), "ENFORCE", entity(si->smu)->name);
		}
	}
	else
	{
		command_fail(si, fault_badparams, STR_INVALID_PARAMS, "ENFORCE");
	}
}

static void
ns_cmd_release(struct sourceinfo *si, int parc, char *parv[])
{
	struct mynick *mn;
	const char *target = parv[0];
	const char *password = parv[1];
	struct user *u;
	mowgli_node_t *n, *tn;
	struct enforce_timeout *timeout;

	// Absolutely do not do anything like this if nicks are not considered owned
	if (nicksvs.no_nick_ownership)
	{
		command_fail(si, fault_noprivs, _("RELEASE is disabled."));
		return;
	}

	if (!target && si->smu != NULL)
		target = entity(si->smu)->name;
	if (!target)
	{
		command_fail(si, fault_needmoreparams, STR_INSUFFICIENT_PARAMS, "RELEASE");
		command_fail(si, fault_needmoreparams, _("Syntax: RELEASE <nick> [password]"));
		return;
	}

	u = user_find_named(target);
	mn = mynick_find(target);

	if (!mn)
	{
		command_fail(si, fault_nosuch_target, _("\2%s\2 is not a registered nickname."), target);
		return;
	}

	// The != NULL check is required to make releasing an enforcer via xmlrpc work
	if (u != NULL && u == si->su)
	{
		command_fail(si, fault_noprivs, _("You cannot RELEASE yourself."));
		return;
	}
	if (password && metadata_find(mn->owner, "private:freeze:freezer"))
	{
		command_fail(si, fault_authfail, "You cannot release \2%s\2 because the account has been frozen.", target);
		logcommand(si, CMDLOG_DO, "failed RELEASE \2%s\2 (frozen)", target);
		return;
	}
	if (password && (mn->owner->flags & MU_NOPASSWORD))
	{
		command_fail(si, fault_authfail, _("Password authentication is disabled for this account."));
		logcommand(si, CMDLOG_DO, "failed RELEASE \2%s\2 (password authentication disabled)", target);
		return;
	}
	if ((si->smu == mn->owner) || verify_password(mn->owner, password))
	{
		// if this (nick, host) is waiting to be enforced, remove it
		if (si->su != NULL)
		{
			MOWGLI_ITER_FOREACH_SAFE(n, tn, enforce_list.head)
			{
				timeout = n->data;
				if (!irccasecmp(mn->nick, timeout->nick) && (!strcmp(si->su->host, timeout->host) || !strcmp(si->su->vhost, timeout->host)))
				{
					mowgli_node_delete(&timeout->node, &enforce_list);
					mowgli_heap_free(enforce_timeout_heap, timeout);
				}
			}
		}
		if (u == NULL || is_internal_client(u))
		{
			logcommand(si, CMDLOG_DO, "RELEASE: \2%s\2", target);
			holdnick_sts(si->service->me, 0, target, mn->owner);
			if (u != NULL && u->flags & UF_ENFORCER)
			{
				quit_sts(u, "RELEASE command");
				user_delete(u, "RELEASE command");
			}
			command_success_nodata(si, _("\2%s\2 has been released."), target);
		}
		else
		{
			notice(nicksvs.nick, target, "%s has released your nickname.", get_source_mask(si));

			if (!log_enforce_victim_out(u, mn->owner))
			{
				guest_nickname(u);
				if (ircd->flags & IRCD_HOLDNICK)
					holdnick_sts(nicksvs.me->me, 60 + arc4random() % 60, u->nick, mn->owner);
				else
					u->flags |= UF_DOENFORCE;
				command_success_nodata(si, _("\2%s\2 has been released."), target);
				logcommand(si, CMDLOG_DO, "RELEASE: \2%s!%s@%s\2", u->nick, u->user, u->vhost);
			}
		}
		return;
	}
	if (!password)
	{
		command_fail(si, fault_needmoreparams, STR_INSUFFICIENT_PARAMS, "RELEASE");
		command_fail(si, fault_needmoreparams, _("Syntax: RELEASE <nickname> [password]"));
		return;
	}
	else
	{
		logcommand(si, CMDLOG_DO, "failed RELEASE \2%s\2 (bad password)", target);
		command_fail(si, fault_authfail, _("Invalid password for \2%s\2."), target);
		bad_password(si, mn->owner);
	}
}

static void
ns_cmd_regain(struct sourceinfo *si, int parc, char *parv[])
{
	struct mynick *mn;
	const char *target = parv[0];
	const char *password = parv[1];
	struct user *u;
	mowgli_node_t *n, *tn;
	struct enforce_timeout *timeout;
	char lau[BUFSIZE];

	// Absolutely do not do anything like this if nicks are not considered owned
	if (nicksvs.no_nick_ownership)
	{
		command_fail(si, fault_noprivs, _("REGAIN is disabled."));
		return;
	}

	if (!target && si->smu != NULL)
		target = entity(si->smu)->name;
	if (!target)
	{
		command_fail(si, fault_needmoreparams, STR_INSUFFICIENT_PARAMS, "REGAIN");
		command_fail(si, fault_needmoreparams, _("Syntax: REGAIN <nick> [password]"));
		return;
	}

	u = user_find_named(target);
	mn = mynick_find(target);

	if (!mn)
	{
		command_fail(si, fault_nosuch_target, _("\2%s\2 is not a registered nickname."), target);
		return;
	}

	if (u == si->su)
	{
		command_fail(si, fault_noprivs, _("You cannot REGAIN yourself."));
		return;
	}
	if (password && metadata_find(mn->owner, "private:freeze:freezer"))
	{
		command_fail(si, fault_authfail, "You cannot regain \2%s\2 because the account has been frozen.", target);
		logcommand(si, CMDLOG_DO, "failed REGAIN \2%s\2 (frozen)", target);
		return;
	}
	if (password && (mn->owner->flags & MU_NOPASSWORD))
	{
		command_fail(si, fault_authfail, _("Password authentication is disabled for this account."));
		logcommand(si, CMDLOG_DO, "failed REGAIN \2%s\2 (password authentication disabled)", target);
		return;
	}
	if (!is_valid_nick(target))
	{
		command_fail(si, fault_badparams, "\2%s\2 is not a valid nick.", target);
		logcommand(si, CMDLOG_DO, "failed REGAIN \2%s\2 (not a valid nickname)", target);
		return;
	}
	if ((si->smu == mn->owner) || verify_password(mn->owner, password))
	{
		if (si->su != NULL && (user_is_channel_banned(si->su, 'b') || user_is_channel_banned(si->su, 'q')))
		{
			command_fail(si, fault_noprivs, _("You can not regain your nickname while banned or quieted on a channel."));
			return;
		}

		if (qline_find_match(target) && !has_priv(si, PRIV_MASS_AKILL))
		{
			command_fail(si, fault_noprivs, _("You can not regain a reserved nickname."));
			return;
		}

		// if this (nick, host) is waiting to be enforced, remove it
		if (si->su != NULL)
		{
			MOWGLI_ITER_FOREACH_SAFE(n, tn, enforce_list.head)
			{
				timeout = n->data;
				if (!irccasecmp(mn->nick, timeout->nick) && (!strcmp(si->su->host, timeout->host) || !strcmp(si->su->vhost, timeout->host)))
				{
					mowgli_node_delete(&timeout->node, &enforce_list);
					mowgli_heap_free(enforce_timeout_heap, timeout);
				}
			}
		}
		if (u == NULL || is_internal_client(u))
		{
			logcommand(si, CMDLOG_DO, "REGAIN: \2%s\2", target);
			holdnick_sts(si->service->me, 0, target, mn->owner);
			if (u != NULL && u->flags & UF_ENFORCER)
			{
				quit_sts(u, "REGAIN command");
				user_delete(u, "REGAIN command");
			}
			fnc_sts(nicksvs.me->me, si->su, target, FNC_FORCE);
			command_success_nodata(si, _("\2%s\2 has been regained."), target);
		}
		else
		{
			notice(nicksvs.nick, target, "\2%s\2 has regained your nickname.", get_source_mask(si));
			if (!log_enforce_victim_out(u, mn->owner))
			{
				guest_nickname(u);
				if (ircd->flags & IRCD_HOLDNICK)
					holdnick_sts(nicksvs.me->me, 60 + arc4random() % 60, u->nick, mn->owner);
				else
					u->flags |= UF_DOENFORCE;
				command_success_nodata(si, _("\2%s\2 has been regained."), target);
				logcommand(si, CMDLOG_DO, "REGAIN: \2%s!%s@%s\2", u->nick, u->user, u->vhost);
			}
			fnc_sts(nicksvs.me->me, si->su, target, FNC_FORCE);
		}

		if (MOWGLI_LIST_LENGTH(&mn->owner->logins) >= me.maxlogins)
		{
			command_fail(si, fault_toomany, _("You were not logged in."));
			command_fail(si, fault_toomany, _("There are already \2%zu\2 sessions logged in to \2%s\2 (maximum allowed: %u)."), MOWGLI_LIST_LENGTH(&mn->owner->logins), entity(mn->owner)->name, me.maxlogins);

			lau[0] = '\0';
			MOWGLI_ITER_FOREACH(n, mn->owner->logins.head)
			{
				if (lau[0] != '\0')
					mowgli_strlcat(lau, ", ", sizeof lau);
				mowgli_strlcat(lau, ((struct user *)n->data)->nick, sizeof lau);
			}
			command_fail(si, fault_toomany, _("Logged in nicks are: %s"), lau);

			return;
		}

		// identify them to the target nick's account if they aren't yet
		if (si->smu != mn->owner)
		{
			// if they are identified to another account, nuke their session first
			if (si->smu != NULL)
			{
				command_success_nodata(si, _("You have been logged out of \2%s\2."), entity(si->smu)->name);

<<<<<<< HEAD
				if (ircd_on_logout(si->su, entity(si->smu)->name))
					// logout killed the user...
=======
				if (ircd_logout_or_kill(si->su, entity(si->smu)->name))
					/* logout killed the user... */
>>>>>>> ab38db48
					return;
				si->smu->lastlogin = CURRTIME;
				MOWGLI_ITER_FOREACH_SAFE(n, tn, si->smu->logins.head)
				{
					if (n->data == si->su)
					{
						mowgli_node_delete(n, &si->smu->logins);
						mowgli_node_free(n);
						break;
					}
				}
				si->su->myuser = NULL;
			}

			myuser_login(si->service, si->su, mn->owner, true);
		}

		return;
	}
	if (!password)
	{
		command_fail(si, fault_needmoreparams, STR_INSUFFICIENT_PARAMS, "REGAIN");
		command_fail(si, fault_needmoreparams, _("Syntax: REGAIN <nickname> [password]"));
		return;
	}
	else
	{
		logcommand(si, CMDLOG_DO, "failed REGAIN \2%s\2 (bad password)", target);
		command_fail(si, fault_authfail, _("Invalid password for \2%s\2."), target);
		bad_password(si, mn->owner);
	}
}

static void
enforce_remove_enforcers(void *arg)
{
	mowgli_node_t *n, *tn;
	struct user *u;

	MOWGLI_ITER_FOREACH_SAFE(n, tn, me.me->userlist.head)
	{
		u = n->data;
		if (u->flags & UF_ENFORCER)
		{
			quit_sts(u, "Timed out");
			user_delete(u, "Timed out");
		}
	}
}

static void
show_enforce(hook_user_req_t *hdata)
{
	if (metadata_find(hdata->mu, "private:doenforce"))
		command_success_nodata(hdata->si, "%s has enabled nick protection", entity(hdata->mu)->name);
}

static void
check_registration(hook_user_register_check_t *hdata)
{
	int prefixlen;

	return_if_fail(nicksvs.enforce_prefix != NULL);

	prefixlen = strlen(nicksvs.enforce_prefix);

	if (hdata->approved)
		return;

	if (!strncasecmp(hdata->account, nicksvs.enforce_prefix, prefixlen) && isdigit((unsigned char)hdata->account[prefixlen]))
	{
		command_fail(hdata->si, fault_badparams, _("The nick \2%s\2 is reserved and cannot be registered."), hdata->account);
		hdata->approved = 1;
	}
}

static int
idcheck_foreach_cb(struct myentity *mt, void *privdata)
{
	struct myuser *mu = user(mt);

	if (metadata_find(mu, "private:idcheck"))
		metadata_delete(mu, "private:idcheck");
	if (metadata_find(mu, "private:enforcer"))
		metadata_delete(mu, "private:enforcer");

	return 0;
}

static struct command ns_set_enforce = {
	.name           = "ENFORCE",
	.desc           = N_("Enables or disables automatic protection of a nickname."),
	.access         = AC_NONE,
	.maxparc        = 1,
	.cmd            = &ns_cmd_set_enforce,
	.help           = { .path = "nickserv/set_enforce" },
};

static struct command ns_release = {
	.name           = "RELEASE",
	.desc           = N_("Releases a services enforcer."),
	.access         = AC_NONE,
	.maxparc        = 2,
	.cmd            = &ns_cmd_release,
	.help           = { .path = "nickserv/release" },
};

static struct command ns_regain = {
	.name           = "REGAIN",
	.desc           = N_("Regain usage of a nickname."),
	.access         = AC_NONE,
	.maxparc        = 2,
	.cmd            = &ns_cmd_regain,
	.help           = { .path = "nickserv/regain" },
};

static void
mod_init(struct module *const restrict m)
{
	MODULE_TRY_REQUEST_SYMBOL(m, ns_set_cmdtree, "nickserv/set_core", "ns_set_cmdtree");

	/* Leave this for compatibility with old versions of this code
	 * -- jilles
	 */
	myentity_foreach_t(ENT_USER, idcheck_foreach_cb, NULL);

	// Absolutely do not do anything like this if nicks are not considered owned
	if (nicksvs.no_nick_ownership)
	{
		slog(LG_ERROR, "modules/nickserv/enforce: nicks are not configured to be owned");
		m->mflags |= MODTYPE_FAIL;
		return;
	}

	enforce_timeout_heap = mowgli_heap_create(sizeof(struct enforce_timeout), 128, BH_NOW);
	if (enforce_timeout_heap == NULL)
	{
		m->mflags |= MODTYPE_FAIL;
		return;
	}

	enforce_remove_enforcers_timer = mowgli_timer_add(base_eventloop, "enforce_remove_enforcers", enforce_remove_enforcers, NULL, 300);

	service_named_bind_command("nickserv", &ns_release);
	service_named_bind_command("nickserv", &ns_regain);
	command_add(&ns_set_enforce, *ns_set_cmdtree);
	hook_add_event("user_info");
	hook_add_user_info(show_enforce);
	hook_add_event("nick_can_register");
	hook_add_nick_can_register(check_registration);
	hook_add_event("nick_enforce");
	hook_add_nick_enforce(check_enforce);
}

static void
mod_deinit(const enum module_unload_intent ATHEME_VATTR_UNUSED intent)
{
	enforce_remove_enforcers(NULL);

	mowgli_timer_destroy(base_eventloop, enforce_remove_enforcers_timer);

	if (enforce_next)
		mowgli_timer_destroy(base_eventloop, enforce_timeout_check_timer);

	service_named_unbind_command("nickserv", &ns_release);
	service_named_unbind_command("nickserv", &ns_regain);
	command_delete(&ns_set_enforce, *ns_set_cmdtree);
	hook_del_user_info(show_enforce);
	hook_del_nick_can_register(check_registration);
	hook_del_nick_enforce(check_enforce);
	mowgli_heap_destroy(enforce_timeout_heap);
}

SIMPLE_DECLARE_MODULE_V1("nickserv/enforce", MODULE_UNLOAD_CAPABILITY_OK)<|MERGE_RESOLUTION|>--- conflicted
+++ resolved
@@ -521,13 +521,8 @@
 			{
 				command_success_nodata(si, _("You have been logged out of \2%s\2."), entity(si->smu)->name);
 
-<<<<<<< HEAD
-				if (ircd_on_logout(si->su, entity(si->smu)->name))
+				if (ircd_logout_or_kill(si->su, entity(si->smu)->name))
 					// logout killed the user...
-=======
-				if (ircd_logout_or_kill(si->su, entity(si->smu)->name))
-					/* logout killed the user... */
->>>>>>> ab38db48
 					return;
 				si->smu->lastlogin = CURRTIME;
 				MOWGLI_ITER_FOREACH_SAFE(n, tn, si->smu->logins.head)
