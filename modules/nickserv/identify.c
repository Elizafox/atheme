/*
 * Copyright (c) 2005-2006 William Pitcock, et al.
 * Rights to this code are as documented in doc/LICENSE.
 *
 * This file contains code for the NickServ IDENTIFY and LOGIN functions.
 */

#include "atheme.h"

// Check whether we are compiling IDENTIFY or LOGIN
#ifdef NICKSERV_LOGIN
#define COMMAND_UC      "LOGIN"
#define COMMAND_LC      "login"
#define COMMAND_DESC    N_("Authenticates to a services account.")
#else
#define COMMAND_UC      "IDENTIFY"
#define COMMAND_LC      "identify"
#define COMMAND_DESC	N_("Identifies to services for a nickname.")
#endif

<<<<<<< HEAD
static void
ns_cmd_login(struct sourceinfo *si, int parc, char *parv[])
=======
	hook_add_event("user_can_login");
	hook_add_event("user_can_logout");
}

void _moddeinit(module_unload_intent_t intent)
>>>>>>> ab38db48
{
	struct user *u = si->su;
	struct myuser *mu;
	mowgli_node_t *n, *tn;
	const char *target = parv[0];
	const char *password = parv[1];
	char lau[BUFSIZE];

	if (si->su == NULL)
	{
		command_fail(si, fault_noprivs, _("\2%s\2 can only be executed via IRC."), COMMAND_UC);
		return;
	}

#ifndef NICKSERV_LOGIN
	if (!nicksvs.no_nick_ownership && target && !password)
	{
		password = target;
		target = si->su->nick;
	}
#endif

	if (!target || !password)
	{
		command_fail(si, fault_needmoreparams, STR_INSUFFICIENT_PARAMS, COMMAND_UC);
		command_fail(si, fault_needmoreparams, nicksvs.no_nick_ownership ? "Syntax: " COMMAND_UC " <account> <password>" : "Syntax: " COMMAND_UC " [nick] <password>");
		return;
	}

	mu = myuser_find_by_nick(target);
	if (!mu)
	{
		command_fail(si, fault_nosuch_target, _("\2%s\2 is not a registered nickname."), target);
		return;
	}

	hook_user_login_check_t login_req = {
		.si      = si,
		.mu      = mu,
		.allowed = true,
	};
	hook_user_logout_check_t logout_req = {
		.si      = si,
		.u       = u,
		.allowed = true,
		.relogin = true,
	};
	hook_call_user_can_login(&login_req);
	if (login_req.allowed && u->myuser)
		hook_call_user_can_logout(&logout_req);

	if (!login_req.allowed || !logout_req.allowed)
	{
		command_fail(si, fault_authfail, nicksvs.no_nick_ownership ? "You cannot log in as \2%s\2 because the server configuration disallows it."
									   : "You cannot identify to \2%s\2 because the server configuration disallows it.", entity(mu)->name);
		logcommand(si, CMDLOG_LOGIN, "failed " COMMAND_UC " to \2%s\2 (denied by hook)", entity(mu)->name);
		return;
	}

	if (metadata_find(mu, "private:freeze:freezer"))
	{
		command_fail(si, fault_authfail, nicksvs.no_nick_ownership ? "You cannot log in as \2%s\2 because the account has been frozen."
									   : "You cannot identify to \2%s\2 because the nickname has been frozen.", entity(mu)->name);
		logcommand(si, CMDLOG_LOGIN, "failed " COMMAND_UC " to \2%s\2 (frozen)", entity(mu)->name);
		return;
	}

	if (mu->flags & MU_NOPASSWORD)
	{
		command_fail(si, fault_authfail, _("Password authentication is disabled for this account."));
		logcommand(si, CMDLOG_LOGIN, "failed " COMMAND_UC " to \2%s\2 (password authentication disabled)", entity(mu)->name);
		return;
	}

	if (u->myuser == mu)
	{
		command_fail(si, fault_nochange, _("You are already logged in as \2%s\2."), entity(u->myuser)->name);
		if (mu->flags & MU_WAITAUTH)
			command_fail(si, fault_nochange, _("Please check your email for instructions to complete your registration."));
		return;
	}
	else if (u->myuser != NULL && !command_find(si->service->commands, "LOGOUT"))
	{
		command_fail(si, fault_alreadyexists, _("You are already logged in as \2%s\2."), entity(u->myuser)->name);
		return;
	}

	if (verify_password(mu, password))
	{
		if (MOWGLI_LIST_LENGTH(&mu->logins) >= me.maxlogins)
		{
			command_fail(si, fault_toomany, _("There are already \2%zu\2 sessions logged in to \2%s\2 (maximum allowed: %u)."), MOWGLI_LIST_LENGTH(&mu->logins), entity(mu)->name, me.maxlogins);
			lau[0] = '\0';
			MOWGLI_ITER_FOREACH(n, mu->logins.head)
			{
				if (lau[0] != '\0')
					mowgli_strlcat(lau, ", ", sizeof lau);
				mowgli_strlcat(lau, ((struct user *)n->data)->nick, sizeof lau);
			}
			command_fail(si, fault_toomany, _("Logged in nicks are: %s"), lau);
			logcommand(si, CMDLOG_LOGIN, "failed " COMMAND_UC " to \2%s\2 (too many logins)", entity(mu)->name);
			return;
		}

		// if they are identified to another account, nuke their session first
		if (u->myuser)
		{
			command_success_nodata(si, _("You have been logged out of \2%s\2."), entity(u->myuser)->name);

			if (ircd_on_logout(u, entity(u->myuser)->name))
				// logout killed the user...
				return;
		        u->myuser->lastlogin = CURRTIME;
		        MOWGLI_ITER_FOREACH_SAFE(n, tn, u->myuser->logins.head)
		        {
			        if (n->data == u)
		                {
		                        mowgli_node_delete(n, &u->myuser->logins);
		                        mowgli_node_free(n);
		                        break;
		                }
		        }
		        u->myuser = NULL;
		}

		command_success_nodata(si, nicksvs.no_nick_ownership ? _("You are now logged in as \2%s\2.") : _("You are now identified for \2%s\2."), entity(mu)->name);

		if (!(mu->flags & MU_CRYPTPASS))
			(void) command_success_nodata(si, "%s", _("Warning: Your password is not encrypted."));

		myuser_login(si->service, u, mu, true);
		logcommand(si, CMDLOG_LOGIN, COMMAND_UC);

		return;
	}

	logcommand(si, CMDLOG_LOGIN, "failed " COMMAND_UC " to \2%s\2 (bad password)", entity(mu)->name);

	command_fail(si, fault_authfail, _("Invalid password for \2%s\2."), entity(mu)->name);
	bad_password(si, mu);
}

static struct command ns_login = {
	.name           = COMMAND_UC,
	.desc           = COMMAND_DESC,
	.access         = AC_NONE,
	.maxparc        = 2,
	.cmd            = &ns_cmd_login,
	.help           = { .path = "nickserv/" COMMAND_LC },
};

static void
mod_init(struct module ATHEME_VATTR_UNUSED *const restrict m)
{
	service_named_bind_command("nickserv", &ns_login);

	hook_add_event("user_can_login");
}

static void
mod_deinit(const enum module_unload_intent ATHEME_VATTR_UNUSED intent)
{
	service_named_unbind_command("nickserv", &ns_login);
}

SIMPLE_DECLARE_MODULE_V1("nickserv/" COMMAND_LC, MODULE_UNLOAD_CAPABILITY_OK)<|MERGE_RESOLUTION|>--- conflicted
+++ resolved
@@ -18,16 +18,8 @@
 #define COMMAND_DESC	N_("Identifies to services for a nickname.")
 #endif
 
-<<<<<<< HEAD
 static void
 ns_cmd_login(struct sourceinfo *si, int parc, char *parv[])
-=======
-	hook_add_event("user_can_login");
-	hook_add_event("user_can_logout");
-}
-
-void _moddeinit(module_unload_intent_t intent)
->>>>>>> ab38db48
 {
 	struct user *u = si->su;
 	struct myuser *mu;
@@ -185,6 +177,7 @@
 	service_named_bind_command("nickserv", &ns_login);
 
 	hook_add_event("user_can_login");
+	hook_add_event("user_can_logout");
 }
 
 static void
