--- conflicted
+++ resolved
@@ -215,13 +215,8 @@
 	/* log them out */
 	MOWGLI_ITER_FOREACH_SAFE(n, tn, mu->logins.head)
 	{
-<<<<<<< HEAD
 		u = (struct user *)n->data;
-		if (!authservice_loaded || !ircd_on_logout(u, entity(mu)->name))
-=======
-		u = (user_t *)n->data;
 		if (!authservice_loaded || !ircd_logout_or_kill(u, entity(mu)->name))
->>>>>>> ab38db48
 		{
 			u->myuser = NULL;
 			mowgli_node_delete(n, &mu->logins);
